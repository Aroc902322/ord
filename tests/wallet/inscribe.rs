--- conflicted
+++ resolved
@@ -659,7 +659,6 @@
 }
 
 #[test]
-<<<<<<< HEAD
 fn inscribe_to_opendime() {
   let rpc_server = test_bitcoincore_rpc::spawn();
   rpc_server.mine_blocks(1);
@@ -718,7 +717,8 @@
   .rpc_server(&rpc_server)
   .expected_exit_code(1)
   .stderr_regex("error: This feature only works on mainnet.\n");
-=======
+
+#[test]
 fn no_metadata_appears_on_inscription_page_if_no_metadata_is_passed() {
   let rpc_server = test_bitcoincore_rpc::spawn();
   create_wallet(&rpc_server);
@@ -810,5 +810,4 @@
     .stderr_regex(".*failed to parse CBOR metadata.*")
     .expected_exit_code(1)
     .run_and_extract_stdout();
->>>>>>> 9c75809a
 }